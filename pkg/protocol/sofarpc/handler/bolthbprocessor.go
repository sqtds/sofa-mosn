--- conflicted
+++ resolved
@@ -1,11 +1,8 @@
 package handler
 
 import (
-<<<<<<< HEAD
-=======
 	"context"
 
->>>>>>> 52d54df7
 	"gitlab.alipay-inc.com/afe/mosn/pkg/log"
 	"gitlab.alipay-inc.com/afe/mosn/pkg/network/buffer"
 	"gitlab.alipay-inc.com/afe/mosn/pkg/protocol/sofarpc"
@@ -19,11 +16,7 @@
 // CALLBACK STREAM LEVEL'S OnDecodeHeaders
 func (b *BoltHbProcessor) Process(context context.Context, msg interface{}, filter interface{}) {
 	if cmd, ok := msg.(*sofarpc.BoltRequestCommand); ok {
-<<<<<<< HEAD
-		deserializeRequestAllFields(cmd)
-=======
 		deserializeRequestAllFields(context, cmd)
->>>>>>> 52d54df7
 		reqID := sofarpc.StreamIDConvert(cmd.ReqId)
 
 		//for demo, invoke ctx as callback
