--- conflicted
+++ resolved
@@ -1,11 +1,8 @@
 package handler
 
 import (
-<<<<<<< HEAD
-=======
 	"context"
 
->>>>>>> 52d54df7
 	"gitlab.alipay-inc.com/afe/mosn/pkg/log"
 	"gitlab.alipay-inc.com/afe/mosn/pkg/protocol/sofarpc"
 )
@@ -41,11 +38,7 @@
 
 		if processor, ok := h.processors[cmdCode]; ok {
 			log.DefaultLogger.Debugf("handle command")
-<<<<<<< HEAD
-			processor.Process(ctx, cmd, nil)
-=======
 			processor.Process(context, cmd, filter)
->>>>>>> 52d54df7
 		} else {
 			log.DefaultLogger.Debugf("Unknown cmd code: [", cmdCode, "] while handle in BoltCommandHandler.")
 		}
