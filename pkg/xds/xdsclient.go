/*
 * Licensed to the Apache Software Foundation (ASF) under one or more
 * contributor license agreements.  See the NOTICE file distributed with
 * this work for additional information regarding copyright ownership.
 * The ASF licenses this file to You under the Apache License, Version 2.0
 * (the "License"); you may not use this file except in compliance with
 * the License.  You may obtain a copy of the License at
 *
 *     http://www.apache.org/licenses/LICENSE-2.0
 *
 * Unless required by applicable law or agreed to in writing, software
 * distributed under the License is distributed on an "AS IS" BASIS,
 * WITHOUT WARRANTIES OR CONDITIONS OF ANY KIND, either express or implied.
 * See the License for the specific language governing permissions and
 * limitations under the License.
 */
package xds

import (
	"errors"
<<<<<<< HEAD

=======
>>>>>>> 72cb113b
	xdsapi "github.com/envoyproxy/go-control-plane/envoy/api/v2"
	apicluster "github.com/envoyproxy/go-control-plane/envoy/api/v2/cluster"
	bootstrap "github.com/envoyproxy/go-control-plane/envoy/config/bootstrap/v2"
	"github.com/gogo/protobuf/jsonpb"
	"github.com/gogo/protobuf/types"
	"gitlab.alipay-inc.com/afe/mosn/pkg/config"
	"gitlab.alipay-inc.com/afe/mosn/pkg/log"
	"gitlab.alipay-inc.com/afe/mosn/pkg/xds/v2"
	//"gitlab.alipay-inc.com/afe/mosn/pkg/types"
	"encoding/json"
	"fmt"
	"strings"
	"time"
)

//var warmuped chan bool = make(chan bool)
//var stopping chan bool = make(chan bool)
//var stopped chan bool = make(chan bool)
//var started bool = false

type XdsClient struct {
	v2        *v2.V2Client
	adsClient *v2.ADSClient
}

func (c *XdsClient) getConfig(config *config.MOSNConfig) error {
	log.DefaultLogger.Infof("start to get config from istio")
	err := c.getListenersAndRoutes(config)
	if err != nil {
		log.DefaultLogger.Errorf("fail to get lds config from istio")
		return err
	}
	err = c.getClustersAndHosts(config)
	if err != nil {
		log.DefaultLogger.Errorf("fail to get cds config from istio")
		return err
	}
	log.DefaultLogger.Infof("get config from istio success")
	return nil
}

func (c *XdsClient) getListenersAndRoutes(config *config.MOSNConfig) error {
	log.DefaultLogger.Infof("start to get listeners from LDS")
	streamClient := c.v2.Config.ADSConfig.GetStreamClient()
	listeners := c.v2.GetListeners(streamClient)
	if listeners == nil {
		log.DefaultLogger.Errorf("get none listeners")
		return errors.New("get none listener")
	}
	log.DefaultLogger.Infof("get %d listeners from LDS", len(listeners))
	err := config.OnUpdateListeners(listeners)
	if err != nil {
		log.DefaultLogger.Errorf("fail to update listeners")
		return errors.New("fail to update listeners")
	}
	log.DefaultLogger.Infof("update listeners success")
	return nil
}

func (c *XdsClient) getClustersAndHosts(config *config.MOSNConfig) error {
	log.DefaultLogger.Infof("start to get clusters from CDS")
	streamClient := c.v2.Config.ADSConfig.GetStreamClient()
	clusters := c.v2.GetClusters(streamClient)
	if clusters == nil {
		log.DefaultLogger.Errorf("get none clusters")
		return errors.New("get none clusters")
	}
	log.DefaultLogger.Infof("get %d clusters from CDS", len(clusters))
	err := config.OnUpdateClusters(clusters)
	if err != nil {
		log.DefaultLogger.Errorf("fall to update clusters")
		return errors.New("fail to update clusters")
	}
	log.DefaultLogger.Infof("update clusters success")

<<<<<<< HEAD
=======
	log.DefaultLogger.Infof("start to get clusters from EDS")
>>>>>>> 72cb113b
	clusterNames := make([]string, 0)
	for _, cluster := range clusters {
		if cluster.Type == xdsapi.Cluster_EDS {
			clusterNames = append(clusterNames, cluster.Name)
		}
	}
	log.DefaultLogger.Debugf("start to get endpoints for cluster %v from EDS", clusterNames)
	endpoints := c.v2.GetEndpoints(streamClient, clusterNames)
	if endpoints == nil {
		log.DefaultLogger.Warnf("get none endpoints for cluster %v", clusterNames)
		return errors.New("get none endpoints for clusters")
	}
	log.DefaultLogger.Debugf("get %d endpoints for cluster %v", len(endpoints), clusterNames)
	err = config.OnUpdateEndpoints(endpoints)
	if err != nil {
		log.DefaultLogger.Errorf("fail to update endpoints for cluster %v", clusterNames)
		return errors.New("fail to update endpoints for clusters")
	}
	log.DefaultLogger.Debugf("update endpoints for cluster %v success", clusterNames)
	log.DefaultLogger.Infof("update endpoints success")
	return nil
}

func duration2String(duration *types.Duration) string {
	d := time.Duration(duration.Seconds)*time.Second + time.Duration(duration.Nanos)*time.Nanosecond
	x := fmt.Sprintf("%.9f", d.Seconds())
	x = strings.TrimSuffix(x, "000")
	x = strings.TrimSuffix(x, "000")
	return x + "s"
}

/*
in order to convert bootstrap_v2 json to pb struct (go-control-plane), some fields must be exchanged format
*/
func UnmarshalResources(config *config.MOSNConfig) (dynamicResources *bootstrap.Bootstrap_DynamicResources, staticResources *bootstrap.Bootstrap_StaticResources, err error) {

	if len(config.RawDynamicResources) > 0 {
		dynamicResources = &bootstrap.Bootstrap_DynamicResources{}
		resources := map[string]json.RawMessage{}
		err = json.Unmarshal([]byte(config.RawDynamicResources), &resources)
		if err != nil {
			log.DefaultLogger.Errorf("fail to unmarshal dynamic_resources: %v", err)
			return nil, nil, err
		}
		if adsConfigRaw, ok := resources["ads_config"]; ok {
			var b []byte
			adsConfig := map[string]json.RawMessage{}
			err = json.Unmarshal([]byte(adsConfigRaw), &adsConfig)
			if err != nil {
				log.DefaultLogger.Errorf("fail to unmarshal ads_config: %v", err)
				return nil, nil, err
			}
			if refreshDelayRaw, ok := adsConfig["refresh_delay"]; ok {
				refreshDelay := types.Duration{}
				err = json.Unmarshal([]byte(refreshDelayRaw), &refreshDelay)
				if err != nil {
					log.DefaultLogger.Errorf("fail to unmarshal refresh_delay: %v", err)
					return nil, nil, err
				}

				d := duration2String(&refreshDelay)
				b, err = json.Marshal(&d)
				adsConfig["refresh_delay"] = json.RawMessage(b)
			}
			b, err = json.Marshal(&adsConfig)
			if err != nil {
				log.DefaultLogger.Errorf("fail to marshal refresh_delay: %v", err)
				return nil, nil, err
			}
			resources["ads_config"] = json.RawMessage(b)
			b, err = json.Marshal(&resources)
			if err != nil {
				log.DefaultLogger.Errorf("fail to marshal ads_config: %v", err)
				return nil, nil, err
			}

			err = jsonpb.UnmarshalString(string(b), dynamicResources)
			if err != nil {
				log.DefaultLogger.Errorf("fail to marshal dynamic_resources: %v", err)
				return nil, nil, err
			}
			err = dynamicResources.Validate()
			if err != nil {
				log.DefaultLogger.Errorf("invalid dynamic_resources: %v", err)
				return nil, nil, err
			}
		} else {
<<<<<<< HEAD
			log.DefaultLogger.Fatalf("ads_config not found")
=======
			log.DefaultLogger.Errorf("ads_config not found")
>>>>>>> 72cb113b
			err = errors.New("lack of ads_config")
			return nil, nil, err
		}
	}

	if len(config.RawStaticResources) > 0 {
		staticResources = &bootstrap.Bootstrap_StaticResources{}
		var b []byte
		resources := map[string]json.RawMessage{}
		err = json.Unmarshal([]byte(config.RawStaticResources), &resources)
		if err != nil {
			log.DefaultLogger.Errorf("fail to unmarshal static_resources: %v", err)
			return nil, nil, err
		}
		if clustersRaw, ok := resources["clusters"]; ok {
			clusters := []json.RawMessage{}
			err = json.Unmarshal([]byte(clustersRaw), &clusters)
			if err != nil {
				log.DefaultLogger.Errorf("fail to unmarshal clusters: %v", err)
				return nil, nil, err
			}
			for i, clusterRaw := range clusters {
				cluster := map[string]json.RawMessage{}
				err = json.Unmarshal([]byte(clusterRaw), &cluster)
				if err != nil {
					log.DefaultLogger.Errorf("fail to unmarshal cluster: %v", err)
					return nil, nil, err
				}
				cb := apicluster.CircuitBreakers{}
				b, err = json.Marshal(&cb)
				if err != nil {
					log.DefaultLogger.Errorf("fail to marshal circuit_breakers: %v", err)
					return nil, nil, err
				}
				cluster["circuit_breakers"] = json.RawMessage(b)

				if connectTimeoutRaw, ok := cluster["connect_timeout"]; ok {
					connectTimeout := types.Duration{}
					err = json.Unmarshal([]byte(connectTimeoutRaw), &connectTimeout)
					if err != nil {
						log.DefaultLogger.Errorf("fail to unmarshal connect_timeout: %v", err)
						return nil, nil, err
					}
					d := duration2String(&connectTimeout)
					b, err = json.Marshal(&d)
					if err != nil {
						log.DefaultLogger.Errorf("fail to marshal connect_timeout: %v", err)
						return nil, nil, err
					}
					cluster["connect_timeout"] = json.RawMessage(b)
				}
				b, err = json.Marshal(&cluster)
				if err != nil {
					log.DefaultLogger.Errorf("fail to marshal cluster: %v", err)
					return nil, nil, err
				}
				clusters[i] = json.RawMessage(b)
			}
			b, err = json.Marshal(&clusters)
			if err != nil {
				log.DefaultLogger.Errorf("fail to marshal clusters: %v", err)
				return nil, nil, err
			}
		}
		resources["clusters"] = json.RawMessage(b)
		b, err = json.Marshal(&resources)
		if err != nil {
			log.DefaultLogger.Errorf("fail to marshal resources: %v", err)
			return nil, nil, err
		}

		err = jsonpb.UnmarshalString(string(b), staticResources)
		if err != nil {
			log.DefaultLogger.Errorf("fail to unmarshal static_resources: %v", err)
			return nil, nil, err
		}

		err = staticResources.Validate()
		if err != nil {
			log.DefaultLogger.Errorf("Invalid static_resources: %v", err)
			return nil, nil, err
		}
	}
	return dynamicResources, staticResources, nil
}

<<<<<<< HEAD
//func Start(config *config.MOSNConfig, serviceCluster, serviceNode string) {
//
//	log.DefaultLogger.Infof("xdsclient start\n")
//	client := XdsClient{}
//	if client.v2 == nil {
//		dynamicResources, staticResources, err := UnmarshalResources(config)
//		if err != nil {
//			log.DefaultLogger.Fatalf("fail to unmarshal xds resources, skip xds: %v", err)
//			warmuped <- false
//			return
//		}
//		xdsConfig := v2.XDSConfig{}
//		err = xdsConfig.Init(dynamicResources, staticResources)
//		if err != nil {
//			log.DefaultLogger.Fatalf("failt to init xds config, skip xds: %v", err)
//			warmuped <- false
//			return
//		}
//		client.v2 = &v2.V2Client{serviceCluster, serviceNode, &xdsConfig}
//	}
//
//	for {
//		err := client.getConfig(config)
//		if err == nil {
//			break
//		}
//	}
//	warmuped <- true
//	started = true
//
//	refreshDelay := client.v2.Config.ADSConfig.RefreshDelay
//	t1 := time.NewTimer(*refreshDelay)
//	for {
//		select {
//		case <- stopping:
//			client.v2.Config.ADSConfig.CloseADSStreamClient()
//			stopped <- true
//		case <- t1.C:
//			client.getConfig(config)
//			t1.Reset(*refreshDelay)
//		}
//	}
//
//}

=======
>>>>>>> 72cb113b
func (c *XdsClient) Start(config *config.MOSNConfig, serviceCluster, serviceNode string) error {
	log.DefaultLogger.Infof("xds client start")
	if c.v2 == nil {
		dynamicResources, staticResources, err := UnmarshalResources(config)
		if err != nil {
			log.DefaultLogger.Warnf("fail to unmarshal xds resources, skip xds: %v", err)
			return errors.New("fail to unmarshal xds resources")
		}
		xdsConfig := v2.XDSConfig{}
		err = xdsConfig.Init(dynamicResources, staticResources)
		if err != nil {
			log.DefaultLogger.Warnf("fail to init xds config, skip xds: %v", err)
			return errors.New("fail to init xds config")
		}
		c.v2 = &v2.V2Client{serviceCluster, serviceNode, &xdsConfig}
	}
	for true {
		err := c.getConfig(config)
		if err != nil {
			time.Sleep(time.Second)
			continue
		}
		break
	}

	stopChan := make(chan int)
	sendControlChan := make(chan int)
	recvControlChan := make(chan int)
	adsClient := &v2.ADSClient{
		AdsConfig:       c.v2.Config.ADSConfig,
		StreamClient:    nil,
		V2Client:        c.v2,
		MosnConfig:      nil,
		SendControlChan: sendControlChan,
		RecvControlChan: recvControlChan,
		StopChan:        stopChan,
	}
	adsClient.Start()
	c.adsClient = adsClient
	return nil
}

func (c *XdsClient) Stop() {
	log.DefaultLogger.Infof("prepare to stop xds client")
	c.adsClient.Stop()
	log.DefaultLogger.Infof("xds client stop")
}

// must be call after func start
//func (c *XdsClient)WaitForWarmUp() {
//	<- warmuped
//}<|MERGE_RESOLUTION|>--- conflicted
+++ resolved
@@ -1,27 +1,7 @@
-/*
- * Licensed to the Apache Software Foundation (ASF) under one or more
- * contributor license agreements.  See the NOTICE file distributed with
- * this work for additional information regarding copyright ownership.
- * The ASF licenses this file to You under the Apache License, Version 2.0
- * (the "License"); you may not use this file except in compliance with
- * the License.  You may obtain a copy of the License at
- *
- *     http://www.apache.org/licenses/LICENSE-2.0
- *
- * Unless required by applicable law or agreed to in writing, software
- * distributed under the License is distributed on an "AS IS" BASIS,
- * WITHOUT WARRANTIES OR CONDITIONS OF ANY KIND, either express or implied.
- * See the License for the specific language governing permissions and
- * limitations under the License.
- */
 package xds
 
 import (
 	"errors"
-<<<<<<< HEAD
-
-=======
->>>>>>> 72cb113b
 	xdsapi "github.com/envoyproxy/go-control-plane/envoy/api/v2"
 	apicluster "github.com/envoyproxy/go-control-plane/envoy/api/v2/cluster"
 	bootstrap "github.com/envoyproxy/go-control-plane/envoy/config/bootstrap/v2"
@@ -97,10 +77,7 @@
 	}
 	log.DefaultLogger.Infof("update clusters success")
 
-<<<<<<< HEAD
-=======
 	log.DefaultLogger.Infof("start to get clusters from EDS")
->>>>>>> 72cb113b
 	clusterNames := make([]string, 0)
 	for _, cluster := range clusters {
 		if cluster.Type == xdsapi.Cluster_EDS {
@@ -188,11 +165,7 @@
 				return nil, nil, err
 			}
 		} else {
-<<<<<<< HEAD
-			log.DefaultLogger.Fatalf("ads_config not found")
-=======
 			log.DefaultLogger.Errorf("ads_config not found")
->>>>>>> 72cb113b
 			err = errors.New("lack of ads_config")
 			return nil, nil, err
 		}
@@ -279,54 +252,6 @@
 	return dynamicResources, staticResources, nil
 }
 
-<<<<<<< HEAD
-//func Start(config *config.MOSNConfig, serviceCluster, serviceNode string) {
-//
-//	log.DefaultLogger.Infof("xdsclient start\n")
-//	client := XdsClient{}
-//	if client.v2 == nil {
-//		dynamicResources, staticResources, err := UnmarshalResources(config)
-//		if err != nil {
-//			log.DefaultLogger.Fatalf("fail to unmarshal xds resources, skip xds: %v", err)
-//			warmuped <- false
-//			return
-//		}
-//		xdsConfig := v2.XDSConfig{}
-//		err = xdsConfig.Init(dynamicResources, staticResources)
-//		if err != nil {
-//			log.DefaultLogger.Fatalf("failt to init xds config, skip xds: %v", err)
-//			warmuped <- false
-//			return
-//		}
-//		client.v2 = &v2.V2Client{serviceCluster, serviceNode, &xdsConfig}
-//	}
-//
-//	for {
-//		err := client.getConfig(config)
-//		if err == nil {
-//			break
-//		}
-//	}
-//	warmuped <- true
-//	started = true
-//
-//	refreshDelay := client.v2.Config.ADSConfig.RefreshDelay
-//	t1 := time.NewTimer(*refreshDelay)
-//	for {
-//		select {
-//		case <- stopping:
-//			client.v2.Config.ADSConfig.CloseADSStreamClient()
-//			stopped <- true
-//		case <- t1.C:
-//			client.getConfig(config)
-//			t1.Reset(*refreshDelay)
-//		}
-//	}
-//
-//}
-
-=======
->>>>>>> 72cb113b
 func (c *XdsClient) Start(config *config.MOSNConfig, serviceCluster, serviceNode string) error {
 	log.DefaultLogger.Infof("xds client start")
 	if c.v2 == nil {
