/*
 * Licensed to the Apache Software Foundation (ASF) under one or more
 * contributor license agreements.  See the NOTICE file distributed with
 * this work for additional information regarding copyright ownership.
 * The ASF licenses this file to You under the Apache License, Version 2.0
 * (the "License"); you may not use this file except in compliance with
 * the License.  You may obtain a copy of the License at
 *
 *     http://www.apache.org/licenses/LICENSE-2.0
 *
 * Unless required by applicable law or agreed to in writing, software
 * distributed under the License is distributed on an "AS IS" BASIS,
 * WITHOUT WARRANTIES OR CONDITIONS OF ANY KIND, either express or implied.
 * See the License for the specific language governing permissions and
 * limitations under the License.
 */

package sofarpc

import (
	"context"
	"sync"

	"errors"
	"strconv"
	"sync/atomic"

	"github.com/alipay/sofa-mosn/pkg/buffer"
	"github.com/alipay/sofa-mosn/pkg/log"
	"github.com/alipay/sofa-mosn/pkg/protocol"
	"github.com/alipay/sofa-mosn/pkg/protocol/rpc"
	"github.com/alipay/sofa-mosn/pkg/protocol/rpc/sofarpc"
	str "github.com/alipay/sofa-mosn/pkg/stream"
	"github.com/alipay/sofa-mosn/pkg/types"
	"github.com/alipay/sofa-mosn/pkg/trace"
)

// StreamDirection represent the stream's direction
type StreamDirection int

// ServerStream = 1
// ClientStream = 0
const (
	ServerStream StreamDirection = 1
	ClientStream StreamDirection = 0
)

var (
	ErrNotSofarpcCmd      = errors.New("not sofarpc command")
	ErrNotResponseBuilder = errors.New("no response builder")
)

func init() {
	str.Register(protocol.SofaRPC, &streamConnFactory{})
}

type streamConnFactory struct{}

func (f *streamConnFactory) CreateClientStream(context context.Context, connection types.ClientConnection,
	clientCallbacks types.StreamConnectionEventListener, connCallbacks types.ConnectionEventListener) types.ClientStreamConnection {
	return newStreamConnection(context, connection, clientCallbacks, nil)
}

func (f *streamConnFactory) CreateServerStream(context context.Context, connection types.Connection,
	serverCallbacks types.ServerStreamConnectionEventListener) types.ServerStreamConnection {
	return newStreamConnection(context, connection, nil, serverCallbacks)
}

func (f *streamConnFactory) CreateBiDirectStream(context context.Context, connection types.ClientConnection,
	clientCallbacks types.StreamConnectionEventListener,
	serverCallbacks types.ServerStreamConnectionEventListener) types.ClientStreamConnection {
	return newStreamConnection(context, connection, clientCallbacks, serverCallbacks)
}

func (f *streamConnFactory) ProtocolMatch(prot string, magic []byte) error {
	return str.FAILED
}

// types.DecodeFilter
// types.StreamConnection
// types.ClientStreamConnection
// types.ServerStreamConnection
type streamConnection struct {
	ctx                                 context.Context
	conn                                types.Connection
	contextManager                      *str.ContextManager
	mutex                               sync.RWMutex
	currStreamID                        uint64
	streams                             map[uint64]*stream // client conn fields
	codecEngine                         types.ProtocolEngine
	streamConnectionEventListener       types.StreamConnectionEventListener
	serverStreamConnectionEventListener types.ServerStreamConnectionEventListener

	logger log.ErrorLogger
}

func newStreamConnection(ctx context.Context, connection types.Connection, clientCallbacks types.StreamConnectionEventListener,
	serverCallbacks types.ServerStreamConnectionEventListener) types.ClientStreamConnection {

	sc := &streamConnection{
		ctx:                                 ctx,
		conn:                                connection,
		codecEngine:                         sofarpc.Engine(),
		streamConnectionEventListener:       clientCallbacks,
		serverStreamConnectionEventListener: serverCallbacks,

		contextManager: str.NewContextManager(ctx),

		logger: log.ByContext(ctx),
	}

	// init first context
	sc.contextManager.Next()

	if sc.streamConnectionEventListener != nil {
		sc.streams = make(map[uint64]*stream, 32)
	}

	// set support transfer connection
	sc.conn.SetTransferEventListener(func() bool {
		return true
	})

	return sc
}

// types.StreamConnection
func (conn *streamConnection) Dispatch(buf types.IoBuffer) {
	for {
		// 1. pre alloc stream-level ctx with bufferCtx
		ctx := conn.contextManager.Get()

		// 2. decode process
		// TODO: maybe pass sub protocol type
		cmd, err := conn.codecEngine.Decode(ctx, buf)
		// No enough data
		if cmd == nil && err == nil {
			break
		}

		// Do handle staff. Error would also be passed to this function.
		conn.handleCommand(ctx, cmd, err)
		if err != nil {
			break
		}

		conn.contextManager.Next()
	}
}

func (conn *streamConnection) Protocol() types.Protocol {
	return protocol.SofaRPC
}

func (conn *streamConnection) GoAway() {
	// unsupported
}

func (conn *streamConnection) ActiveStreamsNum() int {
	conn.mutex.RLock()
	defer conn.mutex.RUnlock()

	return len(conn.streams)
}

func (conn *streamConnection) Reset(reason types.StreamResetReason) {
	conn.mutex.Lock()
	defer conn.mutex.Unlock()

	for _, stream := range conn.streams {
		stream.ResetStream(reason)
	}
}

func (conn *streamConnection) NewStream(ctx context.Context, receiver types.StreamReceiveListener) types.StreamSender {
	buffers := sofaBuffersByContext(ctx)
	stream := &buffers.client

	//stream := &stream{}

	stream.id = atomic.AddUint64(&conn.currStreamID, 1)
	stream.ctx = context.WithValue(ctx, types.ContextKeyStreamID, stream.id)
	stream.direction = ClientStream
	stream.sc = conn
	stream.receiver = receiver

	if stream.receiver != nil {
		conn.mutex.Lock()
		conn.streams[stream.id] = stream
		conn.mutex.Unlock()
	}

	return stream
}

func (conn *streamConnection) handleCommand(ctx context.Context, model interface{}, err error) {
	if err != nil {
		conn.handleError(ctx, model, err)
		return
	}

	cmd, ok := model.(sofarpc.SofaRpcCmd)

	if !ok {
		conn.handleError(ctx, model, ErrNotSofarpcCmd)
		return
	}

	stream := conn.processStream(ctx, cmd)

	// header, data notify
	if stream != nil {
		timeoutInt := cmd.GetTimeout()
		timeout := strconv.Itoa(timeoutInt) // timeout, ms
		cmd.Set(types.HeaderGlobalTimeout, timeout)

		stream.receiver.OnReceive(stream.ctx, cmd, cmd.Data(), nil)

	}
}

func (conn *streamConnection) handleError(ctx context.Context, cmd interface{}, err error) {
	conn.logger.Errorf("error occurs while proceeding codec logic: %s", err.Error())
	switch err {
	case rpc.ErrUnrecognizedCode, sofarpc.ErrUnKnownCmdType, sofarpc.ErrUnKnownCmdCode, ErrNotSofarpcCmd:
		conn.logger.Errorf("[stream][sofarpc] error occurs while proceeding codec logic: %v. close connection", err)
		//protocol decode error, close the connection directly
		conn.conn.Close(types.NoFlush, types.LocalClose)
	case types.ErrCodecException, types.ErrDeserializeException:
		if cmd, ok := cmd.(sofarpc.SofaRpcCmd); ok {
			if reqID := cmd.RequestID(); reqID > 0 {

				// TODO: to see some error handling if is necessary to passed to proxy level, or just handle it at stream level
<<<<<<< HEAD
				stream := conn.processStream(ctx, cmd)
=======
				var stream *stream
				switch cmd.CommandType() {
				case sofarpc.REQUEST:
					stream = conn.onNewStreamDetect(ctx, cmd, conn.codecEngine)
				case sofarpc.RESPONSE:
					stream = conn.onStreamRecv(ctx, cmd)
				}
>>>>>>> c2b09a54

				// valid sofarpc cmd with positive requestID, send exception response in this case
				if stream != nil {
					stream.receiver.OnDecodeError(stream.ctx, err, cmd)
				}
				return
			}
		}
		// if no request id found, no reason to send response, so close connection
		conn.conn.Close(types.NoFlush, types.LocalClose)
	}
}

func (conn *streamConnection) processStream(ctx context.Context, cmd sofarpc.SofaRpcCmd) *stream {
	switch cmd.CommandType() {
	case sofarpc.REQUEST, sofarpc.REQUEST_ONEWAY:
		var span types.Span
		if trace.IsTracingEnabled() {
			// try build trace span
			span = conn.codecEngine.BuildSpan(cmd)
		}
		return conn.onNewStreamDetect(ctx, cmd, span)
	case sofarpc.RESPONSE:
		return conn.onStreamRecv(ctx, cmd)
	}
	return nil
}

func (conn *streamConnection) onNewStreamDetect(ctx context.Context, cmd sofarpc.SofaRpcCmd, span types.Span) *stream {
	buffers := sofaBuffersByContext(ctx)
	stream := &buffers.server

	//stream := &stream{}
	stream.id = cmd.RequestID()
	stream.ctx = context.WithValue(ctx, types.ContextKeyStreamID, stream.id)
	stream.ctx = context.WithValue(ctx, types.ContextSubProtocol, cmd.ProtocolCode())
	stream.ctx = conn.contextManager.InjectTrace(stream.ctx, span)
	stream.direction = ServerStream
	stream.sc = conn

<<<<<<< HEAD
	log.Proxy.Infof(stream.ctx, "[stream][sofarpc] new stream detect, requestId = %v", stream.id)

	stream.receiver = conn.serverStreamConnectionEventListener.NewStreamDetect(stream.ctx, stream, span)
=======
	if conn.logger.GetLogLevel() >= log.DEBUG {
		conn.logger.Debugf("new stream detect, id = %d", stream.id)
	}

	if cmd.CommandType() == sofarpc.REQUEST_ONEWAY {
		stream.receiver = conn.serverStreamConnectionEventListener.NewStreamDetect(stream.ctx, nil, spanBuilder)
	} else {
		stream.receiver = conn.serverStreamConnectionEventListener.NewStreamDetect(stream.ctx, stream, spanBuilder)
	}

>>>>>>> c2b09a54
	return stream
}

func (conn *streamConnection) onStreamRecv(ctx context.Context, cmd sofarpc.SofaRpcCmd) *stream {
	requestID := cmd.RequestID()

	// for client stream, remove stream on response read
	conn.mutex.Lock()
	defer conn.mutex.Unlock()

	if stream, ok := conn.streams[requestID]; ok {
		delete(conn.streams, requestID)

		// transmit buffer ctx
		buffer.TransmitBufferPoolContext(stream.ctx, ctx)

<<<<<<< HEAD
		log.Proxy.Infof(stream.ctx, "[stream][sofarpc] receive response, requestId = %v", stream.id)

=======
		if conn.logger.GetLogLevel() >= log.DEBUG {
			conn.logger.Debugf("stream recv, id = %d", stream.id)
		}
>>>>>>> c2b09a54
		return stream
	}

	return nil
}

// types.Stream
// types.StreamSender
type stream struct {
	str.BaseStream

	ctx context.Context
	sc  *streamConnection

	id        uint64
	direction StreamDirection // 0: out, 1: in
	receiver  types.StreamReceiveListener
	sendCmd   sofarpc.SofaRpcCmd
	sendBuf   types.IoBuffer
}

// ~~ types.Stream
func (s *stream) ID() uint64 {
	return s.id
}

func (s *stream) ReadDisable(disable bool) {
	s.sc.conn.SetReadDisable(disable)
}

func (s *stream) BufferLimit() uint32 {
	return s.sc.conn.BufferLimit()
}

// types.StreamSender
func (s *stream) AppendHeaders(ctx context.Context, headers types.HeaderMap, endStream bool) error {
	cmd, ok := headers.(sofarpc.SofaRpcCmd)

	if !ok {
		return ErrNotSofarpcCmd
	}

	var err error

	switch s.direction {
	case ClientStream:
		// use origin request from downstream
		s.sendCmd = cmd
	case ServerStream:
		switch cmd.CommandType() {
		case sofarpc.RESPONSE:
			// use origin response from upstream
			s.sendCmd = cmd
		case sofarpc.REQUEST, sofarpc.REQUEST_ONEWAY:
			// the command type is request, indicates the invocation is under hijack scene
			s.sendCmd, err = s.buildHijackResp(cmd)
		}
	}

	if s.sc.logger.GetLogLevel() >= log.DEBUG {
		s.sc.logger.Debugf("AppendHeaders,request id = %d, direction = %d", s.ID(), s.direction)
	}

	if endStream {
		s.endStream()
	}

	return err
}

func (s *stream) buildHijackResp(request sofarpc.SofaRpcCmd) (sofarpc.SofaRpcCmd, error) {
	if status, ok := request.Get(types.HeaderStatus); ok {
		request.Del(types.HeaderStatus)
		statusCode, _ := strconv.Atoi(status)

		hijackResp := sofarpc.NewResponse(request.ProtocolCode(), sofarpc.MappingFromHttpStatus(statusCode))
		if hijackResp != nil {
			return hijackResp, nil
		}
		return nil, ErrNotResponseBuilder
	}

	return nil, types.ErrNoStatusCodeForHijack
}

func (s *stream) AppendData(context context.Context, data types.IoBuffer, endStream bool) error {
	if s.sendCmd != nil {
		// TODO: may affect buffer reuse
		s.sendCmd.SetData(data)
	}

	if log.DefaultLogger.GetLogLevel() >= log.DEBUG {
		log.DefaultLogger.Debugf("AppendData,request id = %d, direction = %d", s.ID(), s.direction)
	}

	if endStream {
		s.endStream()
	}

	return nil
}

func (s *stream) AppendTrailers(context context.Context, trailers types.HeaderMap) error {
	s.endStream()

	return nil
}

// Flush stream data
// For server stream, write out response
// For client stream, write out request
func (s *stream) endStream() {
	defer func() {
		if s.direction == ServerStream {
			s.DestroyStream()
		}
	}()

	if s.sendCmd != nil {
		// replace requestID
		s.sendCmd.SetRequestID(s.id)
		// remove the inject header
		s.sendCmd.Del(types.HeaderGlobalTimeout)

		// TODO: replaced with EncodeTo, and pre-alloc send buf
		buf, err := s.sc.codecEngine.Encode(s.ctx, s.sendCmd)
		if err != nil {
			s.sc.logger.Errorf("encode error:%s", err.Error())
			s.ResetStream(types.StreamLocalReset)
			return
		}

		if dataBuf := s.sendCmd.Data(); dataBuf != nil {
			s.sc.conn.Write(buf, dataBuf)
		} else {
			s.sc.conn.Write(buf)
		}

		// log
		switch s.direction {
		case ClientStream:
			log.Proxy.Infof(s.ctx, "[stream][sofarpc] send request, requestId = %v", s.id)
		case ServerStream:
			log.Proxy.Infof(s.ctx, "[stream][sofarpc] send response, requestId = %v", s.id)
		}
	}
}

func (s *stream) GetStream() types.Stream {
	return s
}<|MERGE_RESOLUTION|>--- conflicted
+++ resolved
@@ -231,17 +231,7 @@
 			if reqID := cmd.RequestID(); reqID > 0 {
 
 				// TODO: to see some error handling if is necessary to passed to proxy level, or just handle it at stream level
-<<<<<<< HEAD
 				stream := conn.processStream(ctx, cmd)
-=======
-				var stream *stream
-				switch cmd.CommandType() {
-				case sofarpc.REQUEST:
-					stream = conn.onNewStreamDetect(ctx, cmd, conn.codecEngine)
-				case sofarpc.RESPONSE:
-					stream = conn.onStreamRecv(ctx, cmd)
-				}
->>>>>>> c2b09a54
 
 				// valid sofarpc cmd with positive requestID, send exception response in this case
 				if stream != nil {
@@ -282,22 +272,14 @@
 	stream.direction = ServerStream
 	stream.sc = conn
 
-<<<<<<< HEAD
 	log.Proxy.Infof(stream.ctx, "[stream][sofarpc] new stream detect, requestId = %v", stream.id)
 
-	stream.receiver = conn.serverStreamConnectionEventListener.NewStreamDetect(stream.ctx, stream, span)
-=======
-	if conn.logger.GetLogLevel() >= log.DEBUG {
-		conn.logger.Debugf("new stream detect, id = %d", stream.id)
-	}
-
 	if cmd.CommandType() == sofarpc.REQUEST_ONEWAY {
-		stream.receiver = conn.serverStreamConnectionEventListener.NewStreamDetect(stream.ctx, nil, spanBuilder)
+		stream.receiver = conn.serverStreamConnectionEventListener.NewStreamDetect(stream.ctx, nil, span)
 	} else {
-		stream.receiver = conn.serverStreamConnectionEventListener.NewStreamDetect(stream.ctx, stream, spanBuilder)
-	}
-
->>>>>>> c2b09a54
+		stream.receiver = conn.serverStreamConnectionEventListener.NewStreamDetect(stream.ctx, stream, span)
+	}
+
 	return stream
 }
 
@@ -314,14 +296,8 @@
 		// transmit buffer ctx
 		buffer.TransmitBufferPoolContext(stream.ctx, ctx)
 
-<<<<<<< HEAD
 		log.Proxy.Infof(stream.ctx, "[stream][sofarpc] receive response, requestId = %v", stream.id)
 
-=======
-		if conn.logger.GetLogLevel() >= log.DEBUG {
-			conn.logger.Debugf("stream recv, id = %d", stream.id)
-		}
->>>>>>> c2b09a54
 		return stream
 	}
 
