--- conflicted
+++ resolved
@@ -214,13 +214,9 @@
 
 	if ff := p.context.Value(types.ContextKeyStreamFilterChainFactories); ff != nil {
 		ffs := ff.([]types.StreamFilterChainFactory)
-<<<<<<< HEAD
-		log.Proxy.Debugf(ctx, "there is %d stream filters in config", len(ffs))
-=======
 		if log.DefaultLogger.GetLogLevel() >= log.DEBUG {
 			log.DefaultLogger.Debugf("there is %d stream filters in config", len(ffs))
 		}
->>>>>>> c2b09a54
 
 		for _, f := range ffs {
 			f.CreateFilterChain(p.context, stream)
