--- conflicted
+++ resolved
@@ -5,11 +5,8 @@
 	"gitlab.alipay-inc.com/afe/mosn/pkg/log"
 	"gitlab.alipay-inc.com/afe/mosn/pkg/server"
 	"net"
-<<<<<<< HEAD
 	"strings"
-=======
-	"os"
->>>>>>> d0fd4a44
+
 	"time"
 )
 
@@ -21,12 +18,6 @@
 	"INFO":  log.INFO,
 }
 
-const (
-	LogDefaultFile                     = "/home/admin/mosn/logs/"
-	LoggerDefaultName    string        = "logger.log"
-	DefaultLevel         log2.LogLevel = log2.INFO
-)
-
 var networkFilterTypeMap = map[string]string{}
 
 var streamFilterTypeMap = map[string]string{}
@@ -39,39 +30,16 @@
 	"LB_RANDOM": v2.LB_RANDOM,
 }
 
-<<<<<<< HEAD
 func ParseLogLevel(level string) log.LogLevel {
 	if level != "" {
 		if logLevel, ok := logLevelMap[level]; ok {
 			return logLevel
 		} else {
 			log.StartLogger.Fatalln("unsupported log level: ", level)
-=======
-//add default loggerfile by @boqin
-func ParseServerConfig(c *ServerConfig) *server.Config {
-	sc := &server.Config{DisableConnIo: c.DisableConnIo}
-	if c.LoggerPath != "" {
-		sc.LogPath = c.LoggerPath
-	} else {
-		//use default logger path
-		if isDirExists(LogDefaultFile) {
-			sc.LogPath = LogDefaultFile + LoggerDefaultName
-		} else {
-			sc.LogPath = "./" + LoggerDefaultName
-		}
-	}
-
-	if c.LoggerLevel != "" {
-		if logLevel, ok := logLevelMap[c.LoggerLevel]; ok {
-			sc.LogLevel = logLevel
-		} else {
-			log.Fatalln("unknown log level:" + c.LoggerLevel)
->>>>>>> d0fd4a44
-		}
-	} else {
-		sc.LogLevel = DefaultLevel
-	}
-	return log.FATAL
+		}
+	}
+	//use INFO as default log level
+	return log.INFO
 }
 
 func ParseServerConfig(c *ServerConfig) *server.Config {
@@ -84,7 +52,7 @@
 	return sc
 }
 
-func ParseProxyFilter(c *FilterConfig,name string) *v2.Proxy {
+func ParseProxyFilter(c *FilterConfig) *v2.Proxy {
 	proxyConfig := &v2.Proxy{}
 
 	//downstream protocol
@@ -123,55 +91,20 @@
 		log.StartLogger.Fatalln("[routes] is required in proxy filter config")
 	}
 
-	//accesslog
-	if accesslog, ok := c.Config["accesslog"]; ok {
-		if accesslogs, ok := accesslog.([]interface{}); ok {
-			for _, alog := range accesslogs {
-				proxyConfig.AccessLogs = append(proxyConfig.AccessLogs, parseAccessConfig(alog.(map[string]interface{}),name))
-			}
-		} else {
-			//log.Fatalln("[accesslog] in proxy filter config is not list of accesslogmap")
-		}
-	} else {
-		//ues default
-	}
-
-	//todo add accesslogs
 	return proxyConfig
 }
 
-func parseAccessConfig(config map[string]interface{},name string) *v2.AccessLog {
-	accesslog := &v2.AccessLog{}
-
-	//accesslog path
-	if alpath, ok := config["accesslogPath"]; ok {
-		if pathstr, ok := alpath.(string); ok {
-			accesslog.Path = pathstr
-		} else {
-			log.Fatalln("[accesslogPath] in proxy filter accesslog config is not string")
-		}
-	} else {
-		//log.Fatalln("[accesslogPath] is required in proxy filter accesslog config")
-		logfilename := "listener" + "_" + name + "_" + "access.log"
-		if isDirExists(LogDefaultFile){
-			accesslog.Path = LogDefaultFile + logfilename
-		} else {
-			accesslog.Path = "./" + logfilename
-		}
-	}
-
-	//accesslog format
-	if alformat, ok := config["accesslogFormat"]; ok {
-		if formatstr, ok := alformat.(string); ok {
-			accesslog.Format = formatstr
-		} else {
-			log.Fatalln("[accesslogFormat] in proxy filter accesslog config is not string")
-		}
-	} else {
-		//log.Fatalln("[accesslogFormat] is required in proxy filter accesslog config")
-	}
-
-	return accesslog
+func ParseAccessConfig(c []AccessLogConfig) []v2.AccessLog {
+	var logs []v2.AccessLog
+
+	for _, logConfig := range c {
+		logs = append(logs, v2.AccessLog{
+			Path:   logConfig.LogPath,
+			Format: logConfig.LogFormat,
+		})
+	}
+
+	return logs
 }
 
 func parseRouteConfig(config map[string]interface{}) *v2.BasicServiceRoute {
@@ -324,6 +257,7 @@
 		PerConnBufferLimitBytes: 1 << 15,
 		LogPath:                 c.LogPath,
 		LogLevel:                uint8(ParseLogLevel(c.LogLevel)),
+		AccessLogs:              ParseAccessConfig(c.AccessLogs),
 		DisableConnIo:           c.DisableConnIo,
 	}
 }
@@ -394,14 +328,4 @@
 	}
 
 	return hosts
-}
-
-func isDirExists(path string) bool {
-	fi, err := os.Stat(path)
-	if err != nil {
-		return os.IsExist(err)
-	} else {
-		return fi.IsDir()
-	}
-	panic("not reached")
 }