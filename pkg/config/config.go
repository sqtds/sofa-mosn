package config

import (
	"encoding/json"
	"fmt"
	"io/ioutil"
	"log"
	"os"
	"path/filepath"
	"strings"
	"time"
<<<<<<< HEAD
=======

	"gitlab.alipay-inc.com/afe/mosn/pkg/api/v2"
>>>>>>> 73b3550f
)

//global instance for load & dump
var ConfigPath string
var config MOSNConfig

type FilterChain struct {
	FilterChainMatch string       `json:"match,omitempty"`
	TLS              TLSConfig    `json:"tls_context,omitempty"`
	Filters          []FilterConfig `json:"filters"`
}

type FilterConfig struct {
	Type   string                 `json:"type,omitempty"`
	Config map[string]interface{} `json:"config,omitempty"`
}

type AccessLogConfig struct {
	LogPath   string `json:"log_path,omitempty"`
	LogFormat string `json:"log_format,omitempty"`
}

type ListenerConfig struct {
<<<<<<< HEAD
	Name           string           `json:"name,omitempty"`
	Address        string           `json:"address,omitempty"`
	BindToPort     bool             `json:"bind_port"`
	NetworkFilters []v2.FilterChain `json:"filter_chains"`
	StreamFilters  []FilterConfig   `json:"stream_filters,omitempty"`
=======
	Name           string         `json:"name,omitempty"`
	Address        string         `json:"address,omitempty"`
	BindToPort     bool           `json:"bind_port"`
	FilterChains   []FilterChain  `json:"filter_chains"`
	StreamFilters  []FilterConfig `json:"stream_filters,omitempty"`
>>>>>>> 73b3550f

	//logger
	LogPath  string `json:"log_path,omitempty"`
	LogLevel string `json:"log_level,omitempty"`

	//access log
	AccessLogs []AccessLogConfig `json:"access_logs,omitempty"`

	// only used in http2 case
	DisableConnIo bool `json:"disable_conn_io"`
}

type TLSConfig struct {
	Status       bool   `json:"status,omitempty"`
	ServerName   string `json:"server_name,omitempty"`
	CACert       string `json:"cacert,omitempty"`
	CertChain    string `json:"certchain,omitempty"`
	PrivateKey   string `json:"privatekey,omitempty"`
	VerifyClient bool   `json:"verifyclient,omitempty"`
	VerifyServer bool   `json:"verifyserver,omitempty"`
	CipherSuites string `json:"ciphersuites,omitempty"`
	EcdhCurves   string `json:"ecdhcurves,omitempty"`
	MinVersion   string `json:"minversion,omitempty"`
	MaxVersion   string `json:"maxversion,omitempty"`
	ALPN         string `json:"alpn,omitempty"`
	Ticket       string `json:"ticket,omitempty"`
}

type ServerConfig struct {
	//default logger
	DefaultLogPath  string `json:"default_log_path,omitempty"`
	DefaultLogLevel string `json:"default_log_level,omitempty"`

	//graceful shutdown config
	GracefulTimeout DurationConfig `json:"graceful_timeout"`

	//go processor number
	Processor int

	Listeners []ListenerConfig `json:"listeners,omitempty"`
}

type HostConfig struct {
	Address  string `json:"address,omitempty"`
	Hostname string `json:"hostname,omitempty"`
	Weight   uint32 `json:"weight,omitempty"`
}

type HealthCheckConfig struct {
	Timeout            DurationConfig
	HealthyThreshold   uint32 `json:"healthy_threshold"`
	UnhealthyThreshold uint32 `json:"unhealthy_threshold"`
	Interval           DurationConfig
	IntervalJitter     DurationConfig `json:"interval_jitter"`
	CheckPath          string         `json:"check_path,omitempty"`
	ServiceName        string         `json:"service_name,omitempty"`
}

type ClusterSpecConfig struct {
	Subscribes []SubscribeSpecConfig `json:"subscribe,omitempty"`
}

type SubscribeSpecConfig struct {
	ServiceName string `json:"service_name,omitempty"`
}

type ClusterConfig struct {
	Name                 string
	Type                 string
<<<<<<< HEAD
	SubType              string `json:"sub_type"`
	LbType               string `json:"lb_type"`
	MaxRequestPerConn    uint32
	ConnBufferLimitBytes uint32
	CircuitBreakers      []*CircuitBreakerdConfig `json:"circuit_breakers"`
	HealthCheck          v2.HealthCheck        `json:"health_check,omitempty"` //v2.HealthCheck
	ClusterSpecConfig    ClusterSpecConfig     `json:"spec,omitempty"`         //	ClusterSpecConfig
	Hosts                []v2.Host             `json:"hosts,omitempty"`        //v2.Host
	LBSubsetConfig       v2.LBSubsetConfig
}

type CircuitBreakerdConfig struct {
	Priority           string  `json:"priority"`
	MaxConnections     uint32  `json:"max_connections"`
	MaxPendingRequests uint32  `json:"max_pending_requests"`
	MaxRequests        uint32  `json:"max_requests"`
	MaxRetries         uint32  `json:"max_retries"`
=======
	SubType              string            `json:"sub_type"`
	LbType               string            `json:"lb_type"`
	MaxRequestPerConn    uint32            `json:"max_request_per_conn"`
	CircuitBreakers   v2.CircuitBreakers `json:"circuit_breakers"`
	HealthCheck       v2.HealthCheck     `json:"health_check,omitempty"` //v2.HealthCheck
	ClusterSpecConfig ClusterSpecConfig  `json:"spec,omitempty"`         //	ClusterSpecConfig
	Hosts             []v2.Host          `json:"hosts,omitempty"`        //v2.Host
	LBSubsetConfig    v2.LBSubsetConfig
	TLS               TLSConfig          `json:"tls_context,omitempty"`
>>>>>>> 73b3550f
}

type ClusterManagerConfig struct {
	AutoDiscovery bool            `json:"auto_discovery"`
	Clusters      []ClusterConfig `json:"clusters,omitempty"`
}

type ServiceRegistryConfig struct {
	ServiceAppInfo ServiceAppInfoConfig   `json:"application"`
	ServicePubInfo []ServicePubInfoConfig `json:"publish_info,omitempty"`
}

type ServiceAppInfoConfig struct {
	AntShareCloud bool   `json:"ant_share_cloud"`
	DataCenter    string `json:"data_center,omitempty"`
	AppName       string `json:"app_name,omitempty"`
}

type ServicePubInfoConfig struct {
	ServiceName string `json:"service_name,omitempty"`
	PubData     string `json:"pub_data,omitempty"`
}

type MOSNConfig struct {
	Servers         []ServerConfig        `json:"servers,omitempty"`         //server config
	ClusterManager  ClusterManagerConfig  `json:"cluster_manager,omitempty"` //cluster config
	ServiceRegistry ServiceRegistryConfig `json:"service_registry"`          //service registry config, used by service discovery module
	//tracing config
	RawDynamicResources json.RawMessage `json:"dynamic_resources,omitempty"` //dynamic_resources raw message
	RawStaticResources  json.RawMessage `json:"static_resources,omitempty"`  //static_resources raw message
}

//wrapper for time.Duration, so time config can be written in '300ms' or '1h' format
type DurationConfig struct {
	time.Duration
}

func (d *DurationConfig) UnmarshalJSON(b []byte) (err error) {
	d.Duration, err = time.ParseDuration(strings.Trim(string(b), `"`))
	return
}

func (d DurationConfig) MarshalJSON() (b []byte, err error) {
	return []byte(fmt.Sprintf(`"%s"`, d.String())), nil
}

func Load(path string) *MOSNConfig {
	log.Println("load config from : ", path)
	content, err := ioutil.ReadFile(path)
	if err != nil {
		log.Fatalln("load config failed, ", err)
		os.Exit(1)
	}
	ConfigPath, _ = filepath.Abs(path)
	// todo delete
	//ConfigPath = "../../resource/mosn_config_dump_result.json"

	err = json.Unmarshal(content, &config)
	if err != nil {
		log.Fatalln("json unmarshal config failed, ", err)
		os.Exit(1)
	}
	return &config
}<|MERGE_RESOLUTION|>--- conflicted
+++ resolved
@@ -3,17 +3,13 @@
 import (
 	"encoding/json"
 	"fmt"
+	"gitlab.alipay-inc.com/afe/mosn/pkg/api/v2"
 	"io/ioutil"
 	"log"
 	"os"
 	"path/filepath"
 	"strings"
 	"time"
-<<<<<<< HEAD
-=======
-
-	"gitlab.alipay-inc.com/afe/mosn/pkg/api/v2"
->>>>>>> 73b3550f
 )
 
 //global instance for load & dump
@@ -37,19 +33,11 @@
 }
 
 type ListenerConfig struct {
-<<<<<<< HEAD
-	Name           string           `json:"name,omitempty"`
-	Address        string           `json:"address,omitempty"`
-	BindToPort     bool             `json:"bind_port"`
-	NetworkFilters []v2.FilterChain `json:"filter_chains"`
-	StreamFilters  []FilterConfig   `json:"stream_filters,omitempty"`
-=======
 	Name           string         `json:"name,omitempty"`
 	Address        string         `json:"address,omitempty"`
 	BindToPort     bool           `json:"bind_port"`
 	FilterChains   []FilterChain  `json:"filter_chains"`
 	StreamFilters  []FilterConfig `json:"stream_filters,omitempty"`
->>>>>>> 73b3550f
 
 	//logger
 	LogPath  string `json:"log_path,omitempty"`
@@ -119,7 +107,6 @@
 type ClusterConfig struct {
 	Name                 string
 	Type                 string
-<<<<<<< HEAD
 	SubType              string `json:"sub_type"`
 	LbType               string `json:"lb_type"`
 	MaxRequestPerConn    uint32
@@ -129,6 +116,8 @@
 	ClusterSpecConfig    ClusterSpecConfig     `json:"spec,omitempty"`         //	ClusterSpecConfig
 	Hosts                []v2.Host             `json:"hosts,omitempty"`        //v2.Host
 	LBSubsetConfig       v2.LBSubsetConfig
+	TLS                  TLSConfig             `json:"tls_context,omitempty"`
+
 }
 
 type CircuitBreakerdConfig struct {
@@ -137,17 +126,6 @@
 	MaxPendingRequests uint32  `json:"max_pending_requests"`
 	MaxRequests        uint32  `json:"max_requests"`
 	MaxRetries         uint32  `json:"max_retries"`
-=======
-	SubType              string            `json:"sub_type"`
-	LbType               string            `json:"lb_type"`
-	MaxRequestPerConn    uint32            `json:"max_request_per_conn"`
-	CircuitBreakers   v2.CircuitBreakers `json:"circuit_breakers"`
-	HealthCheck       v2.HealthCheck     `json:"health_check,omitempty"` //v2.HealthCheck
-	ClusterSpecConfig ClusterSpecConfig  `json:"spec,omitempty"`         //	ClusterSpecConfig
-	Hosts             []v2.Host          `json:"hosts,omitempty"`        //v2.Host
-	LBSubsetConfig    v2.LBSubsetConfig
-	TLS               TLSConfig          `json:"tls_context,omitempty"`
->>>>>>> 73b3550f
 }
 
 type ClusterManagerConfig struct {
