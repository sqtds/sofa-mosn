package main

import (
	"github.com/urfave/cli"
	"gitlab.alipay-inc.com/afe/mosn/pkg/config"
)

var (
	cmdStart = cli.Command{
		Name:  "start",
		Usage: "start mosn proxy",
		Flags: []cli.Flag{
			cli.StringFlag{
				Name:   "config, c",
				Usage:  "Load configuration from `FILE`",
				EnvVar: "MOSN_CONFIG",
<<<<<<< HEAD
				Value:  "resource/mosn_config.json",
=======
				Value:  "resource/mson_config.json",
			},cli.StringFlag{
				Name:   "service-cluster, s",
				Usage:  "sidecar service cluster",
				EnvVar: "SERVICE_CLUSTER",
			},cli.StringFlag{
				Name:   "service-node, n",
				Usage:  "sidecar service node",
				EnvVar: "SERVICE_NODE",
>>>>>>> ffa6fbe3
			},
		},
		Action: func(c *cli.Context) error {
			configPath := c.String("config")
			serviceCluster := c.String("service-cluster")
			serviceNode := c.String("service-node")
			conf := config.Load(configPath)
			Start(conf,serviceCluster,serviceNode)
			return nil
		},
	}

	cmdStop = cli.Command{
		Name:  "stop",
		Usage: "stop mosn proxy",
		Action: func(c *cli.Context) error {
			return nil
		},
	}

	cmdReload = cli.Command{
		Name:  "reload",
		Usage: "reconfiguration",
		Action: func(c *cli.Context) error {
			return nil
		},
	}
)<|MERGE_RESOLUTION|>--- conflicted
+++ resolved
@@ -14,10 +14,7 @@
 				Name:   "config, c",
 				Usage:  "Load configuration from `FILE`",
 				EnvVar: "MOSN_CONFIG",
-<<<<<<< HEAD
 				Value:  "resource/mosn_config.json",
-=======
-				Value:  "resource/mson_config.json",
 			},cli.StringFlag{
 				Name:   "service-cluster, s",
 				Usage:  "sidecar service cluster",
@@ -26,7 +23,6 @@
 				Name:   "service-node, n",
 				Usage:  "sidecar service node",
 				EnvVar: "SERVICE_NODE",
->>>>>>> ffa6fbe3
 			},
 		},
 		Action: func(c *cli.Context) error {
