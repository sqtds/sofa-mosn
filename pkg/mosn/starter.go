/*
 * Licensed to the Apache Software Foundation (ASF) under one or more
 * contributor license agreements.  See the NOTICE file distributed with
 * this work for additional information regarding copyright ownership.
 * The ASF licenses this file to You under the Apache License, Version 2.0
 * (the "License"); you may not use this file except in compliance with
 * the License.  You may obtain a copy of the License at
 *
 *     http://www.apache.org/licenses/LICENSE-2.0
 *
 * Unless required by applicable law or agreed to in writing, software
 * distributed under the License is distributed on an "AS IS" BASIS,
 * WITHOUT WARRANTIES OR CONDITIONS OF ANY KIND, either express or implied.
 * See the License for the specific language governing permissions and
 * limitations under the License.
 */

package mosn

import (
	"github.com/alipay/sofa-mosn/pkg/trace"
	"net"
	"os"
	"strconv"
	"sync"

	"github.com/alipay/sofa-mosn/pkg/api/v2"
	"github.com/alipay/sofa-mosn/pkg/config"
	_ "github.com/alipay/sofa-mosn/pkg/filter/network/connectionmanager"
	"github.com/alipay/sofa-mosn/pkg/log"
	"github.com/alipay/sofa-mosn/pkg/network"
	"github.com/alipay/sofa-mosn/pkg/router"
	"github.com/alipay/sofa-mosn/pkg/server"
	"github.com/alipay/sofa-mosn/pkg/stats"
	"github.com/alipay/sofa-mosn/pkg/types"
	"github.com/alipay/sofa-mosn/pkg/upstream/cluster"
	"github.com/alipay/sofa-mosn/pkg/xds"
)

// Mosn class which wrapper server
type Mosn struct {
	servers        []server.Server
	clustermanager types.ClusterManager
	routerManager  types.RouterManager
}

// NewMosn
// Create server from mosn config
func NewMosn(c *config.MOSNConfig) *Mosn {
	m := &Mosn{}
	mode := c.Mode()

	if mode == config.Xds {
		servers := make([]config.ServerConfig, 0, 1)
		server := config.ServerConfig{
			DefaultLogPath:  "stdout",
			DefaultLogLevel: "INFO",
		}
		servers = append(servers, server)
		c.Servers = servers
	} else {
		if c.ClusterManager.Clusters == nil || len(c.ClusterManager.Clusters) == 0 {
			if !c.ClusterManager.AutoDiscovery {
				log.StartLogger.Fatalln("no cluster found and cluster manager doesn't support auto discovery")
			}
		}
	}

	srvNum := len(c.Servers)

	if srvNum == 0 {
		log.StartLogger.Fatalln("no server found")
	} else if srvNum > 1 {
		log.StartLogger.Fatalln("multiple server not supported yet, got ", srvNum)
	}
	//get inherit fds
	inheritListeners := getInheritListeners()

	//cluster manager filter
	cmf := &clusterManagerFilter{}

	// parse cluster all in one
	clusters, clusterMap := config.ParseClusterConfig(c.ClusterManager.Clusters)
	// create cluster manager
	if mode == config.Xds {
		m.clustermanager = cluster.NewClusterManager(nil, nil, nil, true, false)
	} else {
		m.clustermanager = cluster.NewClusterManager(nil, clusters, clusterMap, c.ClusterManager.AutoDiscovery, c.ClusterManager.RegistryUseHealthCheck)
	}

	// initialize the routerManager
	m.routerManager = router.NewRouterManager()

	for _, serverConfig := range c.Servers {
		//1. server config prepare
		//server config
		sc := config.ParseServerConfig(&serverConfig)

		// init default log
		server.InitDefaultLogger(sc)

		var srv server.Server
		if mode == config.Xds {
			srv = server.NewServer(sc, cmf, m.clustermanager)
		} else {
			//initialize server instance
			srv = server.NewServer(sc, cmf, m.clustermanager)

			//add listener
			if serverConfig.Listeners == nil || len(serverConfig.Listeners) == 0 {
				log.StartLogger.Fatalln("no listener found")
			}

			for _, listenerConfig := range serverConfig.Listeners {
				// parse ListenerConfig
				lc := config.ParseListenerConfig(&listenerConfig, inheritListeners)
				lc.DisableConnIo = config.GetListenerDisableIO(&lc.FilterChains[0])

				// parse routers from connection_manager filter and add it the routerManager
				if routerConfig := config.ParseRouterConfiguration(&lc.FilterChains[0]); routerConfig.RouterConfigName != "" {
					m.routerManager.AddOrUpdateRouters(routerConfig)
				}

				var nfcf []types.NetworkFilterChainFactory
				var sfcf []types.StreamFilterChainFactory

				// Note: as we use fasthttp and net/http2.0, the IO we created in mosn should be disabled
				// network filters
				if !lc.HandOffRestoredDestinationConnections {
					// network and stream filters
					nfcf = config.GetNetworkFilters(&lc.FilterChains[0])
					sfcf = config.GetStreamFilters(lc.StreamFilters)
				}

				_, err := srv.AddListener(lc, nfcf, sfcf)
				if err != nil {
					log.StartLogger.Fatalf("AddListener error:%s", err.Error())
				}
			}
		}
		m.servers = append(m.servers, srv)
	}
	//parse service registry info
	config.ParseServiceRegistry(c.ServiceRegistry)

	//close legacy listeners
	for _, ln := range inheritListeners {
		if !ln.Remain {
			log.StartLogger.Println("close useless legacy listener:", ln.Addr)
			ln.InheritListener.Close()
		}
	}

	// set TransferTimeout
	network.TransferTimeout = server.GracefulTimeout
	// transfer old mosn connections
	go network.TransferServer(m.servers[0].Handler())
	// transfer old mosn mertrics, none-block
	go stats.TransferServer(server.GracefulTimeout, nil)

	return m
}

// Start mosn's server
func (m *Mosn) Start() {
	for _, srv := range m.servers {
		go srv.Start()
	}
}

// Close mosn's server
func (m *Mosn) Close() {
	for _, srv := range m.servers {
		srv.Close()
	}
	m.clustermanager.Destory()
}

// Start mosn project
// stap1. NewMosn
// step2. Start Mosn
func Start(c *config.MOSNConfig, serviceCluster string, serviceNode string) {
	initializeTracing(c.Tracing)
	log.StartLogger.Infof("start by config : %+v", c)

	wg := sync.WaitGroup{}
	wg.Add(1)

	Mosn := NewMosn(c)
	Mosn.Start()
	////get xds config
	xdsClient := xds.Client{}
	xdsClient.Start(c, serviceCluster, serviceNode)
	//
	////todo: daemon running
	wg.Wait()
	xdsClient.Stop()
}

<<<<<<< HEAD
// getNetworkFilter
// Used to parse proxy from config
func getNetworkFilters(c *v2.FilterChain) []types.NetworkFilterChainFactory {
	var factories []types.NetworkFilterChainFactory
	for _, f := range c.Filters {
		factory, err := filter.CreateNetworkFilterChainFactory(f.Name, f.Config, false)
		if err != nil {
			log.StartLogger.Fatalln("network filter create failed :", err)
		}
		factories = append(factories, factory)
	}
	return factories
}
func listenerDisableIO(c *v2.FilterChain) bool {
	for _, f := range c.Filters {
		if f.Name == v2.DEFAULT_NETWORK_FILTER {
			if downstream, ok := f.Config["downstream_protocol"]; ok {
				if downstream == string(protocol.HTTP2) || downstream == string(protocol.HTTP1) {
					return true
				}
			}
		}
	}
	return false
}

func initializeTracing(config config.TracingConfig) {
	if config.Enable && config.Tracer != "" {
		if config.Tracer == "SOFATracer" {
			trace.SetTracer(trace.SofaTracerInstance)
		} else {
			log.DefaultLogger.Errorf("Unable to recognise tracing implementation %s, tracing functionality is turned off.", config.Tracer)
			trace.DisableTracing()
			return
		}
		trace.EnableTracing()
	} else {
		trace.DisableTracing()
	}
}

=======
>>>>>>> 9c0dc1d0
type clusterManagerFilter struct {
	cccb types.ClusterConfigFactoryCb
	chcb types.ClusterHostFactoryCb
}

func (cmf *clusterManagerFilter) OnCreated(cccb types.ClusterConfigFactoryCb, chcb types.ClusterHostFactoryCb) {
	cmf.cccb = cccb
	cmf.chcb = chcb
}

func getInheritListeners() []*v2.Listener {
	if os.Getenv("_MOSN_GRACEFUL_RESTART") == "true" {
		count, _ := strconv.Atoi(os.Getenv("_MOSN_INHERIT_FD"))
		listeners := make([]*v2.Listener, count)

		log.StartLogger.Infof("received %d inherit fds", count)

		for idx := 0; idx < count; idx++ {
			//because passed listeners fd's index starts from 3
			fd := uintptr(3 + idx)
			file := os.NewFile(fd, "")
			fileListener, err := net.FileListener(file)
			if err != nil {
				log.StartLogger.Errorf("recover listener from fd %d failed: %s", fd, err)
				continue
			}
			if listener, ok := fileListener.(*net.TCPListener); ok {
				listeners[idx] = &v2.Listener{Addr: listener.Addr(), InheritListener: listener}
			} else {
				log.StartLogger.Errorf("listener recovered from fd %d is not a tcp listener", fd)
			}
		}
		return listeners
	}
	return nil
}<|MERGE_RESOLUTION|>--- conflicted
+++ resolved
@@ -197,33 +197,6 @@
 	xdsClient.Stop()
 }
 
-<<<<<<< HEAD
-// getNetworkFilter
-// Used to parse proxy from config
-func getNetworkFilters(c *v2.FilterChain) []types.NetworkFilterChainFactory {
-	var factories []types.NetworkFilterChainFactory
-	for _, f := range c.Filters {
-		factory, err := filter.CreateNetworkFilterChainFactory(f.Name, f.Config, false)
-		if err != nil {
-			log.StartLogger.Fatalln("network filter create failed :", err)
-		}
-		factories = append(factories, factory)
-	}
-	return factories
-}
-func listenerDisableIO(c *v2.FilterChain) bool {
-	for _, f := range c.Filters {
-		if f.Name == v2.DEFAULT_NETWORK_FILTER {
-			if downstream, ok := f.Config["downstream_protocol"]; ok {
-				if downstream == string(protocol.HTTP2) || downstream == string(protocol.HTTP1) {
-					return true
-				}
-			}
-		}
-	}
-	return false
-}
-
 func initializeTracing(config config.TracingConfig) {
 	if config.Enable && config.Tracer != "" {
 		if config.Tracer == "SOFATracer" {
@@ -239,8 +212,6 @@
 	}
 }
 
-=======
->>>>>>> 9c0dc1d0
 type clusterManagerFilter struct {
 	cccb types.ClusterConfigFactoryCb
 	chcb types.ClusterHostFactoryCb
