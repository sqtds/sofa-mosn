--- conflicted
+++ resolved
@@ -25,11 +25,7 @@
 		size := intN(1 << minShift)
 		bp := pool.take(size)
 
-<<<<<<< HEAD
-		if cap(*bp) != 1 << minShift {
-=======
 		if cap(*bp) != 1<<minShift {
->>>>>>> c083fd0a
 			t.Errorf("Expect get the %d bytes from pool, but got %d", size, cap(*bp))
 		}
 
